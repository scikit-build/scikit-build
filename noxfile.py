--- conflicted
+++ resolved
@@ -5,13 +5,8 @@
 
 nox.options.sessions = ["lint", "tests"]
 
-<<<<<<< HEAD
 PYTHON_ALL_VERSIONS = ["2.7", "3.5", "3.6", "3.7", "3.8", "3.9", "3.10", "pypy3.7"]
-MSVC_ALL_VERSIONS = {"2008", "2010", "2013", "2015", "2017", "2019"}
-=======
-PYTHON_ALL_VERSIONS = ["2.7", "3.5", "3.6", "3.7", "3.8", "3.9", "3.10"]
 MSVC_ALL_VERSIONS = {"2008", "2010", "2013", "2015", "2017", "2019", "2022"}
->>>>>>> 56273a24
 
 
 @nox.session
