from __future__ import annotations

import os
import platform
import subprocess
import sys

import pytest

DIR = os.path.dirname(os.path.abspath(__file__))
HELLO_NUMPY = os.path.join(DIR, "samples/hello-numpy")
BASE = os.path.dirname(DIR)


<<<<<<< HEAD
=======
@pytest.mark.isolated()
@pytest.mark.skipif(sys.platform.startswith("cygwin"), reason="Needs release of scikit-build to make cmake work")
>>>>>>> 9439bb4d
@pytest.mark.skipif(
    platform.python_implementation() == "PyPy" and sys.version_info >= (3, 9),
    reason="NumPy not released for PyPy 3.9 yet",
)
@pytest.mark.usefixtures("pep518")
def test_pep518_findpython():
    subprocess.run([sys.executable, "-m", "build", "--wheel"], cwd=HELLO_NUMPY, check=True)<|MERGE_RESOLUTION|>--- conflicted
+++ resolved
@@ -12,11 +12,7 @@
 BASE = os.path.dirname(DIR)
 
 
-<<<<<<< HEAD
-=======
 @pytest.mark.isolated()
-@pytest.mark.skipif(sys.platform.startswith("cygwin"), reason="Needs release of scikit-build to make cmake work")
->>>>>>> 9439bb4d
 @pytest.mark.skipif(
     platform.python_implementation() == "PyPy" and sys.version_info >= (3, 9),
     reason="NumPy not released for PyPy 3.9 yet",
