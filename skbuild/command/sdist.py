"""This module defines custom implementation of ``sdist`` setuptools command."""

from setuptools.command.sdist import sdist as _sdist

from . import set_build_base_mixin
from ..utils import distribution_hide_listing, new_style, distutils_log


class sdist(set_build_base_mixin, new_style(_sdist)):
    """Custom implementation of ``sdist`` setuptools command."""

<<<<<<< HEAD
    def make_distribution(self):
        """This function was originally re-implemented in setuptools to workaround
        https://github.com/pypa/setuptools/issues/516 and later ported to scikit-build
        to ensure symlinks are maintained.
        """
        with self._remove_os_link():
            super(sdist, self).make_distribution()

    @staticmethod
    @contextlib.contextmanager
    def _remove_os_link():
        """In a context, remove and restore ``os.link`` if it exists.
        """
        # copied from setuptools.sdist

        no_value = object()

        orig_val = getattr(os, 'link', no_value)
        try:
            del os.link
        except Exception:  # pylint: disable=broad-except
            pass
        try:
            yield
        finally:
            if orig_val is not no_value:
                os.link = orig_val

=======
>>>>>>> 84a67a2b
    def make_release_tree(self, base_dir, files):
        """Handle --hide-listing option."""
        with distribution_hide_listing(self.distribution):
            super(sdist, self).make_release_tree(base_dir, files)
        distutils_log.info("copied %d files", len(files))

    # pylint:disable=too-many-arguments, unused-argument
    def make_archive(self, base_name, _format, root_dir=None, base_dir=None,
                     owner=None, group=None):
        """Handle --hide-listing option."""
        distutils_log.info("creating '%s' %s archive and adding '%s' to it",
                           base_name, _format, base_dir)
        with distribution_hide_listing(self.distribution):
            super(sdist, self).make_archive(
                base_name, _format, root_dir, base_dir)

    def run(self, *args, **kwargs):
        """Force :class:`.egg_info.egg_info` command to run."""
        self.run_command('generate_source_manifest')
        super(sdist, self).run(*args, **kwargs)<|MERGE_RESOLUTION|>--- conflicted
+++ resolved
@@ -9,37 +9,6 @@
 class sdist(set_build_base_mixin, new_style(_sdist)):
     """Custom implementation of ``sdist`` setuptools command."""
 
-<<<<<<< HEAD
-    def make_distribution(self):
-        """This function was originally re-implemented in setuptools to workaround
-        https://github.com/pypa/setuptools/issues/516 and later ported to scikit-build
-        to ensure symlinks are maintained.
-        """
-        with self._remove_os_link():
-            super(sdist, self).make_distribution()
-
-    @staticmethod
-    @contextlib.contextmanager
-    def _remove_os_link():
-        """In a context, remove and restore ``os.link`` if it exists.
-        """
-        # copied from setuptools.sdist
-
-        no_value = object()
-
-        orig_val = getattr(os, 'link', no_value)
-        try:
-            del os.link
-        except Exception:  # pylint: disable=broad-except
-            pass
-        try:
-            yield
-        finally:
-            if orig_val is not no_value:
-                os.link = orig_val
-
-=======
->>>>>>> 84a67a2b
     def make_release_tree(self, base_dir, files):
         """Handle --hide-listing option."""
         with distribution_hide_listing(self.distribution):
