"""This module provides functionality for wrapping key infrastructure components
from distutils and setuptools.
"""

from __future__ import print_function

import copy
import os
import os.path
import sys
import argparse
import json

from contextlib import contextmanager
from distutils.errors import (DistutilsArgError,
                              DistutilsError,
                              DistutilsGetoptError)
from glob import glob
from shutil import copyfile, copymode

# XXX If 'six' becomes a dependency, use 'six.StringIO' instead.
try:
    from StringIO import StringIO
except ImportError:
    from io import StringIO

from setuptools import setup as upstream_setup
from setuptools.dist import Distribution as upstream_Distribution

from . import cmaker
from .command import (build, build_py, clean,
                      install, install_lib, install_scripts,
                      bdist, bdist_wheel, egg_info,
                      sdist, generate_source_manifest, test)
from .constants import CMAKE_INSTALL_DIR, CMAKE_ARGUMENTS_FILE
from .exceptions import SKBuildError, SKBuildGeneratorNotFoundError
from .utils import (mkdir_p, PythonModuleFinder, to_platform_path, to_unix_path)


def create_skbuild_argparser():
    """Create and return a scikit-build argument parser.
    """
    parser = argparse.ArgumentParser(add_help=False)
    parser.add_argument(
        '--build-type', default='Release', metavar='',
        help='specify the CMake build type (e.g. Debug or Release)')
    parser.add_argument(
        '-G', '--generator', metavar='',
        help='specify the CMake build system generator')
    parser.add_argument(
        '-j', metavar='N', type=int, dest='jobs',
        help='allow N build jobs at once')
    return parser


def parse_skbuild_args(args, cmake_args, build_tool_args):
    """
    Parse arguments in the scikit-build argument set. Convert specified
    arguments to proper format and append to cmake_args and build_tool_args.
    Returns remaining arguments.
    """
    parser = create_skbuild_argparser()
    namespace, remaining_args = parser.parse_known_args(args)

    # Construct CMake argument list
    cmake_args.append('-DCMAKE_BUILD_TYPE:STRING=' + namespace.build_type)
    if namespace.generator is not None:
        cmake_args.extend(['-G', namespace.generator])

    # Construct build tool argument list
    build_tool_args.extend(['--config', namespace.build_type])
    if namespace.jobs is not None:
        build_tool_args.extend(['-j', str(namespace.jobs)])

    return remaining_args


def parse_args():
    """This function parses the command-line arguments ``sys.argv`` and returns
    the tuple ``(setuptools_args, cmake_args, build_tool_args)`` where each
    element corresponds to a set of arguments separated by ``--``."""
    dutils = []
    cmake = []
    make = []
    argsets = [dutils, cmake, make]
    i = 0
    separator = '--'

    for arg in sys.argv:
        if arg == separator:
            i += 1
            if i >= len(argsets):
                sys.exit(
                    "ERROR: Too many \"{}\" separators provided "
                    "(expected at most {}).".format(separator,
                                                    len(argsets) - 1))
        else:
            argsets[i].append(arg)

    dutils = parse_skbuild_args(dutils, cmake, make)

    return dutils, cmake, make


@contextmanager
def _capture_output():
    oldout, olderr = sys.stdout, sys.stderr
    try:
        out = [StringIO(), StringIO()]
        sys.stdout, sys.stderr = out
        yield out
    finally:
        sys.stdout, sys.stderr = oldout, olderr
        out[0] = out[0].getvalue()
        out[1] = out[1].getvalue()


def _parse_setuptools_arguments(setup_attrs):
    """This function instantiates a Distribution object and
    parses the command line arguments.

    It returns the tuple
        ``(display_only, help_commands, commands,
        hide_listing, force_cmake, skip_cmake, plat_name)``
    where
    - display_only is a boolean indicating if an argument like '--help',
      '--help-commands' or '--author' was passed.
    - help_commands is a boolean indicating if argument '--help-commands'
      was passed.
    - commands contains the list of commands that were passed.
    - hide_listing is a boolean indicating if the list of files being included
      in the distribution is displayed or not.
    - force_cmake a boolean indicating that CMake should always be executed.
    - skip_cmake is a boolean indicating if the execution of CMake should
      explicitly be skipped.
    - plat_name is a string identifying the platform name to embed in generated
      filenames. It defaults to ``distutils.util.get_platform()``.

    Otherwise it raises DistutilsArgError exception if there are
    any error on the command-line, and it raises DistutilsGetoptError
    if there any error in the command 'options' attribute.

    The code has been adapted from the setup() function available
    in distutils/core.py.
    """
    setup_attrs = dict(setup_attrs)

    setup_attrs['script_name'] = os.path.basename(sys.argv[0])

    dist = upstream_Distribution(setup_attrs)

    # Update class attribute to also ensure the argument is processed
    # when ``upstream_setup`` is called.
    # pylint:disable=no-member
    upstream_Distribution.global_options.append(
        ('hide-listing', None, "do not display list of files being "
                               "included in the distribution")
    )
    # pylint:disable=no-member
    upstream_Distribution.global_options.append(
        ('force-cmake', None, "always run CMake")
    )
    # pylint:disable=no-member
    upstream_Distribution.global_options.append(
        ('skip-cmake', None, "do not run CMake")
    )

    # Find and parse the config file(s): they will override options from
    # the setup script, but be overridden by the command line.
    dist.parse_config_files()

    # Parse the command line and override config files; any
    # command-line errors are the end user's fault, so turn them into
    # SystemExit to suppress tracebacks.

    with _capture_output():
        result = dist.parse_command_line()
        display_only = not result
        if not hasattr(dist, 'hide_listing'):
            dist.hide_listing = False
        if not hasattr(dist, 'force_cmake'):
            dist.force_cmake = False
        if not hasattr(dist, 'skip_cmake'):
            dist.skip_cmake = False

    plat_names = set()
    for cmd in [dist.get_command_obj(command) for command in dist.commands]:
        if getattr(cmd, 'plat_name', None) is not None:
            plat_names.add(cmd.plat_name)
    if not plat_names:
        plat_names.add(None)
    elif len(plat_names) > 1:
        raise SKBuildError(
            "--plat-name is ambiguous: %s" % ", ".join(plat_names))
    plat_name = list(plat_names)[0]

    return (display_only, dist.help_commands, dist.commands,
            dist.hide_listing, dist.force_cmake, dist.skip_cmake,
            plat_name)


def _check_skbuild_parameters(skbuild_kw):
    cmake_install_dir = skbuild_kw['cmake_install_dir']
    if os.path.isabs(cmake_install_dir):
        raise SKBuildError((
            "\n  setup parameter 'cmake_install_dir' is set to "
            "an absolute path. A relative path is expected.\n"
            "    Project Root  : {}\n"
            "    CMake Install Directory: {}\n").format(
                os.getcwd(), cmake_install_dir
            ))

    cmake_source_dir = skbuild_kw['cmake_source_dir']
    if not os.path.exists(os.path.abspath(cmake_source_dir)):
        raise SKBuildError((
            "\n  setup parameter 'cmake_source_dir' set to "
            "a nonexistent directory.\n"
            "    Project Root  : {}\n"
            "    CMake Source Directory: {}\n").format(
                os.getcwd(), cmake_source_dir
            ))


def strip_package(package_parts, module_file):
    """Given ``package_parts`` (e.g. ``['foo', 'bar']``) and a
    ``module_file`` (e.g. ``foo/bar/jaz/rock/roll.py``), starting
    from the left, this function will strip the parts of the path
    matching the package parts and return a new string
    (e.g ``jaz/rock/roll.py``).

    The function will work as expected for either Windows or Unix-style
    ``module_file`` and this independently of the platform.
    """
    if not package_parts or os.path.isabs(module_file):
        return module_file

    package = "/".join(package_parts)
    module_dir = os.path.dirname(module_file.replace("\\", "/"))

    module_dir = module_dir[:len(package)]

    return (module_file[len(package) + 1:]
            if package != "" and module_dir.startswith(package)
            else module_file)


def _package_data_contain_module(module, package_data):
    """Return True if the ``module`` is contained
    in the ``package_data``.

    ``module`` is a tuple of the form
    ``(package, modulename, module_file)``.
    """
    (package, _, module_file) = module
    if package not in package_data:
        return False
    # We need to strip the package because a module entry
    # usually looks like this:
    #
    #   ('foo.bar', 'module', 'foo/bar/module.py')
    #
    # and the entry in package_data would look like this:
    #
    #   {'foo.bar' : ['module.py']}
    if (strip_package(package.split("."), module_file)
            in package_data[package]):
        return True
    return False


def _should_run_cmake(commands, cmake_with_sdist):
    """Return True if at least one command requiring ``cmake`` to run
    is found in ``commands``."""
    for expected_command in [
        "build",
        "develop",
        "install",
        "install_lib",
        "bdist",
        "bdist_dumb",
        "bdist_egg"
        "bdist_rpm",
        "bdist_wininst",
        "bdist_wheel",
        "test",
    ]:
        if expected_command in commands:
            return True
    if "sdist" in commands and cmake_with_sdist:
        return True
    return False


def _save_cmake_args(args):
    """Save the CMake arguments to disk"""
    # We use JSON here because readability is more important than performance
    try:
        os.makedirs(os.path.dirname(CMAKE_ARGUMENTS_FILE))
    except OSError:
        pass

    with open(CMAKE_ARGUMENTS_FILE, 'w+') as fp:
        json.dump(args, fp)


def _load_cmake_args():
    """Load and return the CMake arguments from disk"""
    try:
        with open(CMAKE_ARGUMENTS_FILE) as fp:
            return json.load(fp)
    except (OSError, IOError, ValueError):
        return None


# pylint:disable=too-many-locals, too-many-branches
def setup(*args, **kw):  # noqa: C901
    """This function wraps setup() so that we can run cmake, make,
    CMake build, then proceed as usual with setuptools, appending the
    CMake-generated output as necessary.
    """
    sys.argv, cmake_args, make_args = parse_args()

    # work around https://bugs.python.org/issue1011113
    # (patches provided, but no updates since 2014)
    cmdclass = kw.get('cmdclass', {})
    cmdclass['build'] = cmdclass.get('build', build.build)
    cmdclass['build_py'] = cmdclass.get('build_py', build_py.build_py)
    cmdclass['install'] = cmdclass.get('install', install.install)
    cmdclass['install_lib'] = cmdclass.get('install_lib',
                                           install_lib.install_lib)
    cmdclass['install_scripts'] = cmdclass.get('install_scripts',
                                               install_scripts.install_scripts)
    cmdclass['clean'] = cmdclass.get('clean', clean.clean)
    cmdclass['sdist'] = cmdclass.get('sdist', sdist.sdist)
    cmdclass['bdist'] = cmdclass.get('bdist', bdist.bdist)
    cmdclass['bdist_wheel'] = cmdclass.get(
        'bdist_wheel', bdist_wheel.bdist_wheel)
    cmdclass['egg_info'] = cmdclass.get('egg_info', egg_info.egg_info)
    cmdclass['generate_source_manifest'] = cmdclass.get(
        'generate_source_manifest',
        generate_source_manifest.generate_source_manifest)
    cmdclass['test'] = cmdclass.get('test', test.test)
    kw['cmdclass'] = cmdclass

    # Extract setup keywords specific to scikit-build and remove them from kw.
    # Removing the keyword from kw need to be done here otherwise, the
    # following call to _parse_setuptools_arguments would complain about
    # unknown setup options.
    parameters = {
        'cmake_args': [],
        'cmake_install_dir': '',
        'cmake_source_dir': '',
        'cmake_with_sdist': False,
        'cmake_languages': ('C', 'CXX'),
    }
    skbuild_kw = {param: kw.pop(param, parameters[param])
                  for param in parameters}

    # ... and validate them
    try:
        _check_skbuild_parameters(skbuild_kw)
    except SKBuildError as ex:
        import traceback
        print("Traceback (most recent call last):")
        traceback.print_tb(sys.exc_info()[2])
        print('')
        sys.exit(ex)

    # Convert source dir to a path relative to the root
    # of the project
    cmake_source_dir = skbuild_kw['cmake_source_dir']
    if cmake_source_dir == ".":
        cmake_source_dir = ""
    if os.path.isabs(cmake_source_dir):
        cmake_source_dir = os.path.relpath(cmake_source_dir)

    # Skip running CMake in the following cases:
    # * flag "--skip-cmake" is provided
    # * "display only" argument is provided (e.g  '--help', '--author', ...)
    # * no command-line arguments or invalid ones are provided
    # * no command requiring cmake is provided
    # * no CMakeLists.txt if found
    display_only = has_invalid_arguments = help_commands = False
    force_cmake = skip_cmake = False
    commands = []
    try:
        (display_only, help_commands, commands,
         hide_listing, force_cmake, skip_cmake,
         plat_name) = \
            _parse_setuptools_arguments(kw)
    except (DistutilsArgError, DistutilsGetoptError):
        has_invalid_arguments = True

    has_cmakelists = os.path.exists(
        os.path.join(cmake_source_dir, "CMakeLists.txt"))
    if not has_cmakelists:
        print('skipping skbuild (no CMakeLists.txt found)')

    skip_skbuild = (display_only
                    or has_invalid_arguments
                    or not _should_run_cmake(commands,
                                             skbuild_kw["cmake_with_sdist"])
                    or not has_cmakelists)
    if skip_skbuild and not force_cmake:
        if help_commands:
            # Prepend scikit-build help. Generate option descriptions using
            # argparse.
            skbuild_parser = create_skbuild_argparser()
            arg_descriptions = [
                line for line in skbuild_parser.format_help().split('\n')
                if line.startswith('  ')
                ]
            print('scikit-build options:')
            print('\n'.join(arg_descriptions))
            print('')
            print('Arguments following a "--" are passed directly to CMake '
                  '(e.g. -DMY_VAR:BOOL=TRUE).')
            print('Arguments following a second "--" are passed directly to '
                  ' the build tool.')
            print('')
        return upstream_setup(*args, **kw)

    developer_mode = "develop" in commands or "test" in commands

    packages = kw.get('packages', [])
    package_dir = kw.get('package_dir', {})
    package_data = copy.deepcopy(kw.get('package_data', {}))

    py_modules = kw.get('py_modules', [])
    new_py_modules = {py_module: False for py_module in py_modules}

    scripts = kw.get('scripts', [])
    new_scripts = {script: False for script in scripts}

    data_files = {
        (parent_dir or '.'): set(file_list)
        for parent_dir, file_list in kw.get('data_files', [])
    }

    if sys.platform == 'darwin':

        if plat_name is None:
            # The following code is duplicated in bdist_wheel.finalize_options()
            plat_name = "macosx-10.6-x86_64"

        (_, version, machine) = plat_name.split('-')
        if not cmaker.has_cmake_cache_arg(
                cmake_args, 'CMAKE_OSX_DEPLOYMENT_TARGET'):
            cmake_args.append(
                '-DCMAKE_OSX_DEPLOYMENT_TARGET:STRING=%s' % version
            )
        if not cmaker.has_cmake_cache_arg(
                cmake_args, 'CMAKE_OSX_ARCHITECTURES'):
            cmake_args.append(
                '-DCMAKE_OSX_ARCHITECTURES:STRING=%s' % machine
            )

    # Since CMake arguments provided through the command line have more
    # weight and when CMake is given multiple times a argument, only the last
    # one is considered, let's prepend the one provided in the setup call.
    cmake_args = skbuild_kw['cmake_args'] + cmake_args

    # Languages are used to determine a working generator
    cmake_languages = skbuild_kw['cmake_languages']

    try:
        cmkr = cmaker.CMaker()
        if not skip_cmake:
<<<<<<< HEAD
            # skip the configure step for a cached build
            env = cmkr.get_cached_env()
            if env is None or cmake_args != _load_cmake_args():
                env = cmkr.configure(
                    cmake_args,
                    cmake_source_dir=cmake_source_dir,
                    cmake_install_dir=skbuild_kw['cmake_install_dir']
                )
                _save_cmake_args(cmake_args)

=======
            env = cmkr.configure(cmake_args,
                                 cmake_source_dir=cmake_source_dir,
                                 cmake_install_dir=skbuild_kw['cmake_install_dir'],
                                 languages=cmake_languages)
>>>>>>> d5fa09fb
            cmkr.make(make_args, env=env)
    except SKBuildGeneratorNotFoundError as ex:
        sys.exit(ex)
    except SKBuildError as ex:
        import traceback
        print("Traceback (most recent call last):")
        traceback.print_tb(sys.exc_info()[2])
        print('')
        sys.exit(ex)

    # If needed, set reasonable defaults for package_dir
    for package in packages:
        if package not in package_dir:
            package_dir[package] = package.replace(".", "/")
            if '' in package_dir:
                package_dir[package] = to_unix_path(os.path.join(package_dir[''], package_dir[package]))

    package_prefixes = _collect_package_prefixes(package_dir, packages)

    _classify_files(cmkr.install(), package_data, package_prefixes,
                    py_modules, new_py_modules,
                    scripts, new_scripts,
                    data_files,
                    cmake_source_dir, skbuild_kw['cmake_install_dir'])

    if developer_mode:
        # Copy packages
        for package, package_file_list in package_data.items():
            for package_file in package_file_list:
                package_file = os.path.join(package_dir[package], package_file)
                cmake_file = os.path.join(CMAKE_INSTALL_DIR, package_file)
                if os.path.exists(cmake_file):
                    _copy_file(cmake_file, package_file, hide_listing)
        # Copy modules
        for py_module in py_modules:
            package_file = py_module + ".py"
            cmake_file = os.path.join(CMAKE_INSTALL_DIR, package_file)
            if os.path.exists(cmake_file):
                _copy_file(cmake_file, package_file, hide_listing)
    else:
        _consolidate_package_modules(
            cmake_source_dir, packages, package_dir, py_modules, package_data, hide_listing)

        original_package_data = kw.get('package_data', {}).copy()
        _consolidate_package_data_files(original_package_data, package_prefixes, hide_listing)

    kw['package_data'] = package_data
    kw['package_dir'] = {
        package: (
            os.path.join(CMAKE_INSTALL_DIR, prefix)
            if os.path.exists(os.path.join(CMAKE_INSTALL_DIR, prefix))
            else prefix)
        for prefix, package in package_prefixes
    }

    kw['scripts'] = [
        os.path.join(CMAKE_INSTALL_DIR, script) if mask else script
        for script, mask in new_scripts.items()
    ]

    kw['data_files'] = [
        (parent_dir, list(file_set))
        for parent_dir, file_set in data_files.items()
    ]

    # Adapted from espdev/ITKPythonInstaller/setup.py.in
    # pylint: disable=missing-docstring
    class BinaryDistribution(upstream_Distribution):
        def has_ext_modules(self):  # pylint: disable=no-self-use
            return has_cmakelists
    kw['distclass'] = BinaryDistribution

    print("")

    return upstream_setup(*args, **kw)


def _collect_package_prefixes(package_dir, packages):
    """
    Collect the list of prefixes for all packages

    The list is used to match paths in the install manifest to packages
    specified in the setup.py script.

    The list is sorted in decreasing order of prefix length so that paths are
    matched with their immediate parent package, instead of any of that
    package's ancestors.

    For example, consider the project structure below.  Assume that the
    setup call was made with a package list featuring "top" and "top.bar", but
    not "top.not_a_subpackage".

    top/                -> top/
      __init__.py       -> top/__init__.py                 (parent: top)
      foo.py            -> top/foo.py                      (parent: top)
      bar/              -> top/bar/                        (parent: top)
        __init__.py     -> top/bar/__init__.py             (parent: top.bar)

      not_a_subpackage/ -> top/not_a_subpackage/           (parent: top)
        data_0.txt      -> top/not_a_subpackage/data_0.txt (parent: top)
        data_1.txt      -> top/not_a_subpackage/data_1.txt (parent: top)

    The paths in the generated install manifest are matched to packages
    according to the parents indicated on the right.  Only packages that are
    specified in the setup() call are considered.  Because of the sort order,
    the data files on the bottom would have been mapped to
    "top.not_a_subpackage" instead of "top", proper -- had such a package been
    specified.
    """
    return list(sorted(
        (
            (package_dir[package].replace('.', '/'), package)
            for package in packages
        ),
        key=lambda tup: len(tup[0]),
        reverse=True
    ))


# pylint:disable=too-many-arguments, too-many-branches
def _classify_files(install_paths, package_data, package_prefixes,
                    py_modules, new_py_modules,
                    scripts, new_scripts,
                    data_files,
                    cmake_source_dir, cmake_install_dir):
    assert not os.path.isabs(cmake_source_dir)
    assert cmake_source_dir != "."

    cmake_source_dir = to_unix_path(cmake_source_dir)

    install_root = os.path.join(os.getcwd(), CMAKE_INSTALL_DIR)
    for path in install_paths:
        found_package = False
        found_module = False
        found_script = False

        # if this installed file is not within the project root, complain and
        # exit
        if not to_platform_path(path).startswith(CMAKE_INSTALL_DIR):
            raise SKBuildError((
                "\n  CMake-installed files must be within the project root.\n"
                "    Project Root  : {}\n"
                "    Violating File: {}\n").format(
                    install_root, to_platform_path(path)))

        # peel off the 'skbuild' prefix
        path = to_unix_path(os.path.relpath(path, CMAKE_INSTALL_DIR))

        # If the CMake project lives in a sub-directory (e.g src), its
        # include rules are relative to it. If the project is not already
        # installed in a directory, we need to prepend
        # the source directory so that the remaining of the logic
        # can successfully check if the path belongs to a package or
        # if it is a module.
        # TODO(jc) Instead of blindly checking if cmake_install_dir is set
        #          or not, a more elaborated check should be done.
        if (not cmake_install_dir
                and cmake_source_dir
                and not path.startswith(cmake_source_dir)):
            path = to_unix_path(os.path.join(cmake_source_dir, path))

        # check to see if path is part of a package
        for prefix, package in package_prefixes:
            if path.startswith(prefix + "/"):
                # peel off the package prefix
                path = to_unix_path(os.path.relpath(path, prefix))

                package_file_list = package_data.get(package, [])
                package_file_list.append(path)
                package_data[package] = package_file_list

                found_package = True
                break

        if found_package:
            continue
        # If control reaches this point, then this installed file is not part of
        # a package.

        # check if path is a module
        for module in py_modules:
            if path.replace("/", ".") == ".".join((module, "py")):
                new_py_modules[module] = True
                found_module = True
                break

        if found_module:
            continue
        # If control reaches this point, then this installed file is not a
        # module

        # if the file is a script, mark the corresponding script
        for script in scripts:
            if path == script:
                new_scripts[script] = True
                found_script = True
                break

        if found_script:
            continue
        # If control reaches this point, then this installed file is not a
        # script

        # If control reaches this point, then we have installed files that are
        # not part of a package, not a module, nor a script.  Without any other
        # information, we can only treat it as a generic data file.
        parent_dir = os.path.dirname(path)
        file_set = data_files.get(parent_dir)
        if file_set is None:
            file_set = set()
            data_files[parent_dir] = file_set
        file_set.add(os.path.join(CMAKE_INSTALL_DIR, path))
        del parent_dir, file_set


def _copy_file(src_file, dest_file, hide_listing=True):
    """Copy ``src_file`` to ``dest_file`` ensuring parent directory exists.

    By default, message like `creating directory /path/to/package` and
    `copying directory /src/path/to/package -> path/to/package` are displayed
    on standard output. Setting ``hide_listing`` to False avoids message from
    being displayed.
    """
    # Create directory if needed
    dest_dir = os.path.dirname(dest_file)
    if dest_dir != "" and not os.path.exists(dest_dir):
        if not hide_listing:
            print("creating directory {}".format(dest_dir))
        mkdir_p(dest_dir)

    # Copy file
    if not hide_listing:
        print("copying {} -> {}".format(src_file, dest_file))
    copyfile(src_file, dest_file)
    copymode(src_file, dest_file)


def _consolidate_package_modules(
        cmake_source_dir, packages, package_dir, py_modules, package_data,
        hide_listing
):
    """This function consolidates packages having modules located in
    both the source tree and the CMake install tree into one location.

    The one location is the CMake install tree
    (see data::`.constants.CMAKE_INSTALL_DIR`).

    Why ? This is a necessary evil because ``Setuptools`` keeps track of
    packages and modules files to install using a dictionary of lists where
    the key are package names (e.g ``foo.bar``) and the values are lists of
    module files (e.g ``['__init__.py', 'baz.py']``. Since this doesn't allow
    to "split" files associated with a given module in multiple location, one
    location is selected, and files are copied over.

    How? It currently searches for modules across both locations using
    the :class:`.utils.PythonModuleFinder`. then with the help
    of :func:`_package_data_contain_module`, it identifies which
    one are either already included or missing from the distribution.

    Once a module has been identified as ``missing``, it is both copied
    into the data::`.constants.CMAKE_INSTALL_DIR` and added to the
    ``package_data`` dictionary so that it can be considered by
    the upstream setup function.
    """

    try:
        # Search for python modules in both the current directory
        # and cmake install tree.
        modules = PythonModuleFinder(
            packages, package_dir, py_modules,
            alternative_build_base=CMAKE_INSTALL_DIR
        ).find_all_modules()
    except DistutilsError as msg:
        raise SystemExit("error: {}".format(str(msg)))

    print("")

    for entry in modules:

        # Check if module file should be copied into the CMake install tree.
        if _package_data_contain_module(entry, package_data):
            continue

        (package, _, src_module_file) = entry

        # Copy missing module file
        if os.path.exists(src_module_file):
            dest_module_file = os.path.join(CMAKE_INSTALL_DIR, src_module_file)
            _copy_file(src_module_file, dest_module_file, hide_listing)

        # Since the mapping in package_data expects the package to be associated
        # with a list of files relative to the directory containing the package,
        # the following section makes sure to strip the redundant part of the
        # module file path.
        # The redundant part should be stripped for both cmake_source_dir and
        # the package.
        package_parts = []
        if cmake_source_dir:
            package_parts = cmake_source_dir.split(os.path.sep)
        package_parts += package.split(".")

        stripped_module_file = strip_package(package_parts, src_module_file)

        # Update list of files associated with the corresponding package
        try:
            package_data[package].append(stripped_module_file)
        except KeyError:
            package_data[package] = [stripped_module_file]


def _consolidate_package_data_files(original_package_data, package_prefixes, hide_listing):
    """This function copies package data files specified using the ``package_data`` keyword
    into data::`.constants.CMAKE_INSTALL_DIR`.

    ::

        setup(...,
            packages=['mypkg'],
            package_dir={'mypkg': 'src/mypkg'},
            package_data={'mypkg': ['data/*.dat']},
            )

    Considering that (1) the packages associated with modules located in both the source tree and
    the CMake install tree are consolidated into the CMake install tree, and (2) the consolidated
    package path set in the package_dir dictionary and later used by setuptools to package
    (or install) modules and data files is data::`.constants.CMAKE_INSTALL_DIR`, copying the data files
    is required to ensure setuptools can find them when it uses the package directory.
    """
    project_root = os.getcwd()
    for prefix, package in package_prefixes:
        if package not in original_package_data:
            continue
        raw_patterns = original_package_data[package]
        for pattern in raw_patterns:
            expanded_package_dir = os.path.join(project_root, prefix, pattern)
            for src_data_file in glob(expanded_package_dir):
                full_prefix_length = len(os.path.join(project_root, prefix)) + 1
                data_file = src_data_file[full_prefix_length:]
                dest_data_file = os.path.join(CMAKE_INSTALL_DIR, prefix, data_file)
                _copy_file(src_data_file, dest_data_file, hide_listing)<|MERGE_RESOLUTION|>--- conflicted
+++ resolved
@@ -466,23 +466,17 @@
     try:
         cmkr = cmaker.CMaker()
         if not skip_cmake:
-<<<<<<< HEAD
             # skip the configure step for a cached build
             env = cmkr.get_cached_env()
             if env is None or cmake_args != _load_cmake_args():
                 env = cmkr.configure(
                     cmake_args,
                     cmake_source_dir=cmake_source_dir,
-                    cmake_install_dir=skbuild_kw['cmake_install_dir']
+                    cmake_install_dir=skbuild_kw['cmake_install_dir'],
+                    languages=cmake_languages
                 )
                 _save_cmake_args(cmake_args)
 
-=======
-            env = cmkr.configure(cmake_args,
-                                 cmake_source_dir=cmake_source_dir,
-                                 cmake_install_dir=skbuild_kw['cmake_install_dir'],
-                                 languages=cmake_languages)
->>>>>>> d5fa09fb
             cmkr.make(make_args, env=env)
     except SKBuildGeneratorNotFoundError as ex:
         sys.exit(ex)
