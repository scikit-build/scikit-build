--- conflicted
+++ resolved
@@ -54,8 +54,6 @@
     - name: Setup nox
       uses: excitedleigh/setup-nox@v2.0.0
 
-<<<<<<< HEAD
-=======
     - name: Setup Python 3.5
       uses: actions/setup-python@v2
       if: matrix.runs-on != 'windows-2022'
@@ -68,7 +66,6 @@
       with:
         python-version: 3.6
 
->>>>>>> 56273a24
     # We check all Python's on Linux, because it's fast.
     # We check Python 2.7 on Linux and macOS, it's not supported on Windows.
     # We check minimum Python 3, and maximum Python 3 on all OS's.
