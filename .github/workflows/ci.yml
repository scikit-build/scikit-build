name: CI

on:
  pull_request:
  push:
    branches:
    - master
    - main

jobs:
  lint:
    name: Lint
    runs-on: ubuntu-latest
    steps:
    - uses: actions/checkout@v2
    - uses: actions/setup-python@v2
    - uses: pre-commit/action@v2.0.3

  tests:
    runs-on: ${{ matrix.runs-on }}
    needs: [lint]
    strategy:
      fail-fast: false
      matrix:
        runs-on: [ubuntu-latest, macos-latest, windows-2016, windows-latest]

    name: Tests on ${{ matrix.runs-on }}
    steps:
    - uses: actions/checkout@v2
      with:
        fetch-depth: 0

    - name: Set environment for available GHA MSVCs
      if: runner.os == 'Windows'
      run: |
        echo "SKBUILD_TEST_FIND_VS2008_INSTALLATION_EXPECTED=0" >> $GITHUB_ENV
        echo "SKBUILD_TEST_FIND_VS2010_INSTALLATION_EXPECTED=0" >> $GITHUB_ENV
        echo "SKBUILD_TEST_FIND_VS2012_INSTALLATION_EXPECTED=0" >> $GITHUB_ENV
        echo "SKBUILD_TEST_FIND_VS2015_INSTALLATION_EXPECTED=1" >> $GITHUB_ENV
        echo "SKBUILD_TEST_FIND_VS2017_INSTALLATION_EXPECTED=1" >> $GITHUB_ENV

<<<<<<< HEAD
    - name: Set environment for Fortran compiler on MacOS
      if: runner.os == 'macOS'
      run: echo "FC=gfortran-11" >> $GITHUB_ENV
=======
    - name: Set environment for available GHA MSVCs
      if: matrix.runs-on == 'windows-2016'
      run: |
        echo "SKBUILD_TEST_FIND_VS2019_INSTALLATION_EXPECTED=0" >> $GITHUB_ENV

    - name: Set environment for available GHA MSVCs
      if: matrix.runs-on == 'windows-latest'
      run: |
        echo "SKBUILD_TEST_FIND_VS2019_INSTALLATION_EXPECTED=1" >> $GITHUB_ENV
>>>>>>> 078a74e0

    - name: Setup nox
      uses: excitedleigh/setup-nox@v2.0.0

    - name: Setup Python 3.10 dev
      uses: actions/setup-python@v2
      with:
        python-version: 3.10-dev

    # We check all Python's on Linux, because it's fast.
    # We check Python 2.7 on Linux and macOS, it's not supported on Windows.
    # We check minimum Python 3, and maximum Python 3 on all OS's.

    - name: Test on 🐍 2.7
      if: runner.os != 'Windows'
      run: nox --forcecolor -s tests-2.7
    - name: Test on 🐍 3.5
      if: matrix.runs-on != 'windows-latest'
      run: nox --forcecolor -s tests-3.5
    - name: Test on 🐍 3.6
      if: runner.os == 'Linux'
      run: nox --forcecolor -s tests-3.6
    - name: Test on 🐍 3.7
      if: runner.os == 'Linux'
      run: nox --forcecolor -s tests-3.7
    - name: Test on 🐍 3.8
      if: runner.os == 'Linux'
      run: nox --forcecolor -s tests-3.8
    - name: Test on 🐍 3.9
      run: nox --forcecolor -s tests-3.9
    - name: Test on 🐍 3.10
      run: nox --forcecolor -s tests-3.10

  # Split out due to a bug in our test suite requiring a clean run for Windows Ninja
  tests-win-extra:
    name: Tests on 🐍 3.5 • windows-latest
    runs-on: windows-latest
    needs: [lint]

    steps:
    - uses: actions/checkout@v2
      with:
        fetch-depth: 0

    - name: Set environment for available GHA MSVCs
      run: |
        echo "SKBUILD_TEST_FIND_VS2008_INSTALLATION_EXPECTED=0" >> $GITHUB_ENV
        echo "SKBUILD_TEST_FIND_VS2010_INSTALLATION_EXPECTED=0" >> $GITHUB_ENV
        echo "SKBUILD_TEST_FIND_VS2012_INSTALLATION_EXPECTED=0" >> $GITHUB_ENV
        echo "SKBUILD_TEST_FIND_VS2015_INSTALLATION_EXPECTED=1" >> $GITHUB_ENV
        echo "SKBUILD_TEST_FIND_VS2017_INSTALLATION_EXPECTED=1" >> $GITHUB_ENV
        echo "SKBUILD_TEST_FIND_VS2019_INSTALLATION_EXPECTED=1" >> $GITHUB_ENV

    - name: Setup nox
      uses: excitedleigh/setup-nox@v2.0.0

    - name: Test on 🐍 3.5
      run: nox --forcecolor -s tests-3.5


  dist:
    name: Distribution
    runs-on: ubuntu-latest
    steps:
    - uses: actions/checkout@v2
      with:
        fetch-depth: 0

    - name: Build SDist and wheel
      run: pipx run build

    - uses: actions/upload-artifact@v2
      with:
        path: dist/*

    - name: Check metadata
      run: pipx run twine check dist/*<|MERGE_RESOLUTION|>--- conflicted
+++ resolved
@@ -39,11 +39,6 @@
         echo "SKBUILD_TEST_FIND_VS2015_INSTALLATION_EXPECTED=1" >> $GITHUB_ENV
         echo "SKBUILD_TEST_FIND_VS2017_INSTALLATION_EXPECTED=1" >> $GITHUB_ENV
 
-<<<<<<< HEAD
-    - name: Set environment for Fortran compiler on MacOS
-      if: runner.os == 'macOS'
-      run: echo "FC=gfortran-11" >> $GITHUB_ENV
-=======
     - name: Set environment for available GHA MSVCs
       if: matrix.runs-on == 'windows-2016'
       run: |
@@ -53,7 +48,10 @@
       if: matrix.runs-on == 'windows-latest'
       run: |
         echo "SKBUILD_TEST_FIND_VS2019_INSTALLATION_EXPECTED=1" >> $GITHUB_ENV
->>>>>>> 078a74e0
+
+    - name: Set environment for Fortran compiler on MacOS
+      if: runner.os == 'macOS'
+      run: echo "FC=gfortran-11" >> $GITHUB_ENV
 
     - name: Setup nox
       uses: excitedleigh/setup-nox@v2.0.0
