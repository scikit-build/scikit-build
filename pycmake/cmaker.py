--- conflicted
+++ resolved
@@ -33,11 +33,7 @@
             raise RuntimeError(
                 "Could not successfully configure your project.  Please see CMake's output for more information.")
 
-<<<<<<< HEAD
-    def make(self, clargs=(), config="Release"):
-=======
-    def make(self, config="Release", source_dir="./"):
->>>>>>> a9b91f57
+    def make(self, clargs=(), config="Release", source_dir="./"):
         """
         Calls the system-specific make program to compile code
         """
