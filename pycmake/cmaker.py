import os
import platform
import subprocess
import argparse

from pycmake import platform_specifics

def pop_arg(arg, a, default=None):
    """Pops an arg(ument) from an argument list a and returns the new list 
    and the value of the argument if present and a default otherwise.
    """
    parser = argparse.ArgumentParser()
    parser.add_argument(arg)
    ns, a = parser.parse_known_args(a)
    ns = tuple(vars(ns).items())
    val = ns[0][1] if len(ns) > 0 else None
    return a, val

class CMaker(object):

    def __init__(self, generator=None, **defines):
        self.generator = generator or platform_specifics.get_platform()
        if platform.system() != 'Windows':
            rtn = subprocess.call(['which', 'cmake'])
            if rtn != 0:
                sys.exit('CMake is not installed, aborting build.')

<<<<<<< HEAD
    def configure(self, clargs=()):
        """Calls cmake to generate the makefile (or VS solution, or XCode project).
=======
    def configure(self, clargs=(), generator=None):
>>>>>>> 8b9bd9c3
        """
        clargs, generator_id = pop_arg('-G', clargs, 
                                       self.generator.get_best_generator(generator))
        if not os.path.exists("cmake_build"):
            os.makedirs("cmake_build")
<<<<<<< HEAD
        cmd = 'cmake ../ -G "{0:s}" -DCMAKE_PREFIX_INSTALL=. {1}'
        cmd = cmd.format(generator_id, " ".join(clargs))
        rtn = subprocess.call(cmd, shell=True, cwd="cmake_build")
        if rtn != 0:
            raise RuntimeError("Could not successfully configure your project. "
                               "Please see CMake's output for more information.")

    def make(self, clargs=()):
        """Calls the system-specific make program to compile code
=======
        os.chdir("cmake_build")
        return_status = subprocess.check_call(['cmake', '../', '-G', generator_id, "-DCMAKE_PREFIX_INSTALL=."])
        os.chdir("..")
        if return_status != 0:
            raise RuntimeError(
                "Could not successfully configure your project.  Please see CMake's output for more information.")

    def make(self, clargs=(), config="Release", source_dir="./"):
        """
        Calls the system-specific make program to compile code
>>>>>>> 8b9bd9c3
        """
        clargs, config = pop_arg('-G', clargs, "Release")
        if not os.path.exists("cmake_build"):
<<<<<<< HEAD
            raise RuntimeError("CMake build folder (cmake_build) does not exist. "
                               "Did you forget to run configure before make?")
        cmd = "cmake --build ./ --target install --config {0:s} {1}"
        cmd = cmd.format(config, " ".join(clargs))
        rtn = subprocess.call(cmd, shell=True, cwd="cmake_build")
        return rtn 
=======
            raise RuntimeError(
                "CMake build folder (cmake_build) does not exist.  Did you forget to run configure before make?")
        os.chdir("cmake_build")
        return_status = subprocess.check_call(["cmake", "--build", source_dir, "--target", "install", "--config", config])
        os.chdir("..")
        return return_status
>>>>>>> 8b9bd9c3

    def install(self):
        """Returns a list of tuples of (install location, file list) to install
        via distutils that is compatible with the data_files keyword argument.
        """
        return []


if __name__ == "__main__":
    maker = CMaker()
    #os.chdir("tests")
    maker.configure("Visual Studio 11")<|MERGE_RESOLUTION|>--- conflicted
+++ resolved
@@ -25,57 +25,31 @@
             if rtn != 0:
                 sys.exit('CMake is not installed, aborting build.')
 
-<<<<<<< HEAD
-    def configure(self, clargs=()):
+    def configure(self, clargs=(), generator=None):
         """Calls cmake to generate the makefile (or VS solution, or XCode project).
-=======
-    def configure(self, clargs=(), generator=None):
->>>>>>> 8b9bd9c3
         """
         clargs, generator_id = pop_arg('-G', clargs, 
                                        self.generator.get_best_generator(generator))
         if not os.path.exists("cmake_build"):
             os.makedirs("cmake_build")
-<<<<<<< HEAD
-        cmd = 'cmake ../ -G "{0:s}" -DCMAKE_PREFIX_INSTALL=. {1}'
-        cmd = cmd.format(generator_id, " ".join(clargs))
-        rtn = subprocess.call(cmd, shell=True, cwd="cmake_build")
+        cmd = ['cmake', '..',  '-G', generator_id, '-DCMAKE_PREFIX_INSTALL=.']
+        cmd.extend(clargs)
+        rtn = subprocess.check_call(cmd, cwd="cmake_build")
         if rtn != 0:
             raise RuntimeError("Could not successfully configure your project. "
                                "Please see CMake's output for more information.")
 
-    def make(self, clargs=()):
-        """Calls the system-specific make program to compile code
-=======
-        os.chdir("cmake_build")
-        return_status = subprocess.check_call(['cmake', '../', '-G', generator_id, "-DCMAKE_PREFIX_INSTALL=."])
-        os.chdir("..")
-        if return_status != 0:
-            raise RuntimeError(
-                "Could not successfully configure your project.  Please see CMake's output for more information.")
-
-    def make(self, clargs=(), config="Release", source_dir="./"):
+    def make(self, clargs=(), config="Release", source_dir="."):
+        """Calls the system-specific make program to compile code.
         """
-        Calls the system-specific make program to compile code
->>>>>>> 8b9bd9c3
-        """
-        clargs, config = pop_arg('-G', clargs, "Release")
+        clargs, config = pop_arg('-G', clargs, config)
         if not os.path.exists("cmake_build"):
-<<<<<<< HEAD
             raise RuntimeError("CMake build folder (cmake_build) does not exist. "
                                "Did you forget to run configure before make?")
-        cmd = "cmake --build ./ --target install --config {0:s} {1}"
-        cmd = cmd.format(config, " ".join(clargs))
-        rtn = subprocess.call(cmd, shell=True, cwd="cmake_build")
+        cmd = ["cmake", "--build", source_dir, "--target", "install", "--config", config]
+        cmd.exdend(clargs)
+        rtn = subprocess.check_call(cmd, cwd="cmake_build")
         return rtn 
-=======
-            raise RuntimeError(
-                "CMake build folder (cmake_build) does not exist.  Did you forget to run configure before make?")
-        os.chdir("cmake_build")
-        return_status = subprocess.check_call(["cmake", "--build", source_dir, "--target", "install", "--config", config])
-        os.chdir("..")
-        return return_status
->>>>>>> 8b9bd9c3
 
     def install(self):
         """Returns a list of tuples of (install location, file list) to install
