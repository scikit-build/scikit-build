--- conflicted
+++ resolved
@@ -3,10 +3,6 @@
 cython>=0.25.1
 flake8>=3.0.4
 numpy
-<<<<<<< HEAD
-pathlib2; python_version < '3.0'
-=======
->>>>>>> 775a0465
 path.py>=11.5.0
 pathlib2; python_version < '3.0'
 pytest>=4.5.0
